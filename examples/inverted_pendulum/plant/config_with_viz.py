--- conflicted
+++ resolved
@@ -24,10 +24,6 @@
 
 tick_rate = 110
 emu_duration = '30s'
-<<<<<<< HEAD
-
-=======
->>>>>>> e591c9a5
 state = InvPendulumStateWithViz(fail_angle_rad=2)
 
 sensors = [
