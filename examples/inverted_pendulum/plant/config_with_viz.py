--- conflicted
+++ resolved
@@ -22,17 +22,10 @@
 
 controller_class = 'InvPendulumController'
 
-<<<<<<< HEAD
 tick_rate = 110
 emu_duration = '30s'
 
 state = InvPendulumStateWithViz(fail_angle_rad=2)
-=======
-tick_rate = 200
-emu_duration = '60s'
-
-state = InvPendulumStateWithViz(fail_angle_rad=1)
->>>>>>> c574e9ff
 
 sensors = [
     SimpleSensor('position', 11),
